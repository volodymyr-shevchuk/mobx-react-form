--- conflicted
+++ resolved
@@ -56,15 +56,8 @@
   },
   "dependencies": {
     "ajv": "4.5.0",
-<<<<<<< HEAD
-    "chai": "3.5.0",
-    "lodash": "4.15.0",
-    "mobx": "2.4.3",
-    "path": "0.12.7"
-=======
     "lodash": "4.15.0",
     "mobx": "2.4.3"
->>>>>>> b5c5bcc2
   },
   "devDependencies": {
     "babel-cli": "6.11.4",
@@ -92,10 +85,7 @@
     "mocha": "3.0.2",
     "npm-run-all": "3.0.0",
     "nyc": "8.1.0",
-<<<<<<< HEAD
-=======
     "path": "0.12.7",
->>>>>>> b5c5bcc2
     "semantic-release": "4.3.5",
     "webpack": "1.13.2"
   }
